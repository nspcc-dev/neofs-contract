--- conflicted
+++ resolved
@@ -4,10 +4,7 @@
 config.json
 /vendor/
 .idea
-<<<<<<< HEAD
 /bin/
-=======
 
 # debhelpers
-**/.debhelper
->>>>>>> 1d657620
+**/.debhelper